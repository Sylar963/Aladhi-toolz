--- conflicted
+++ resolved
@@ -1,6 +1,2 @@
-<<<<<<< HEAD
 GEMINI.md
-=======
-GEMINI.MD
-CLAUDE.md
->>>>>>> 7b0337fe
+CLAUDE.md